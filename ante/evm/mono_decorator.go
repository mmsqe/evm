package evm

import (
	"math/big"

	"github.com/ethereum/go-ethereum/common"
	ethtypes "github.com/ethereum/go-ethereum/core/types"

	anteinterfaces "github.com/cosmos/evm/ante/interfaces"
	evmkeeper "github.com/cosmos/evm/x/vm/keeper"
	evmtypes "github.com/cosmos/evm/x/vm/types"

	errorsmod "cosmossdk.io/errors"
	sdkmath "cosmossdk.io/math"

	sdk "github.com/cosmos/cosmos-sdk/types"
	errortypes "github.com/cosmos/cosmos-sdk/types/errors"
	txtypes "github.com/cosmos/cosmos-sdk/types/tx"
)

// MonoDecorator is a single decorator that handles all the prechecks for
// ethereum transactions.
type MonoDecorator struct {
	accountKeeper   anteinterfaces.AccountKeeper
	feeMarketKeeper anteinterfaces.FeeMarketKeeper
	evmKeeper       anteinterfaces.EVMKeeper
	maxGasWanted    uint64
}

// NewEVMMonoDecorator creates the 'mono' decorator, that is used to run the ante handle logic
// for EVM transactions on the chain.
//
// This runs all the default checks for EVM transactions enable through Cosmos EVM.
// Any partner chains can use this in their ante handler logic and build additional EVM
// decorators using the returned DecoratorUtils
func NewEVMMonoDecorator(
	accountKeeper anteinterfaces.AccountKeeper,
	feeMarketKeeper anteinterfaces.FeeMarketKeeper,
	evmKeeper anteinterfaces.EVMKeeper,
	maxGasWanted uint64,
) MonoDecorator {
	return MonoDecorator{
		accountKeeper:   accountKeeper,
		feeMarketKeeper: feeMarketKeeper,
		evmKeeper:       evmKeeper,
		maxGasWanted:    maxGasWanted,
	}
}

// AnteHandle handles the entire decorator chain using a mono decorator.
func (md MonoDecorator) AnteHandle(ctx sdk.Context, tx sdk.Tx, simulate bool, next sdk.AnteHandler) (newCtx sdk.Context, err error) {
	// 0. Basic validation of the transaction
	var txFeeInfo *txtypes.Fee
	if !ctx.IsReCheckTx() {
		// NOTE: txFeeInfo is associated with the Cosmos stack, not the EVM. For
		// this reason, the fee is represented in the original decimals and
		// should be converted later when used.
		txFeeInfo, err = ValidateTx(tx)
		if err != nil {
			return ctx, err
		}
	}

	evmDenom := evmtypes.GetEVMCoinDenom()

	// 1. setup ctx
	ctx, err = SetupContextAndResetTransientGas(ctx, tx, md.evmKeeper)
	if err != nil {
		return ctx, err
	}

	// 2. get utils
	decUtils, err := NewMonoDecoratorUtils(ctx, md.evmKeeper)
	if err != nil {
		return ctx, err
	}

	// NOTE: the protocol does not support multiple EVM messages currently so
	// this loop will complete after the first message.
	msgs := tx.GetMsgs()
	if len(msgs) != 1 {
		return ctx, errorsmod.Wrapf(errortypes.ErrInvalidRequest, "expected 1 message, got %d", len(msgs))
	}
	msgIndex := 0

	ethMsg, txData, err := evmtypes.UnpackEthMsg(msgs[msgIndex])
	if err != nil {
		return ctx, err
	}

	feeAmt := txData.Fee()
	gas := txData.GetGas()
	fee := sdkmath.LegacyNewDecFromBigInt(feeAmt)
	gasLimit := sdkmath.LegacyNewDecFromBigInt(new(big.Int).SetUint64(gas))

	// TODO: computation for mempool and global fee can be made using only
	// the price instead of the fee. This would save some computation.
	//
	// 2. mempool inclusion fee
	if ctx.IsCheckTx() && !simulate {
		// FIX: Mempool dec should be converted
		if err := CheckMempoolFee(fee, decUtils.MempoolMinGasPrice, gasLimit, decUtils.Rules.IsLondon); err != nil {
			return ctx, err
		}
	}

	if txData.TxType() == ethtypes.DynamicFeeTxType && decUtils.BaseFee != nil {
		// If the base fee is not empty, we compute the effective gas price
		// according to current base fee price. The gas limit is specified
		// by the user, while the price is given by the minimum between the
		// max price paid for the entire tx, and the sum between the price
		// for the tip and the base fee.
		feeAmt = txData.EffectiveFee(decUtils.BaseFee)
		fee = sdkmath.LegacyNewDecFromBigInt(feeAmt)
	}

	// 3. min gas price (global min fee)
	if err := CheckGlobalFee(fee, decUtils.GlobalMinGasPrice, gasLimit); err != nil {
		return ctx, err
	}

	// 4. validate msg contents
	if err := ValidateMsg(
		decUtils.EvmParams,
		txData,
		ethMsg.GetFrom(),
	); err != nil {
		return ctx, err
	}

<<<<<<< HEAD
		// 7. can transfer
		coreMsg, err := ethMsg.AsMessage(decUtils.BaseFee)
		if err != nil {
			return ctx, errorsmod.Wrapf(
				err,
				"failed to create an ethereum core.Message from signer %T", decUtils.Signer,
			)
		}
=======
	// 5. signature verification
	if err := SignatureVerification(
		ethMsg,
		decUtils.Signer,
		decUtils.EvmParams.AllowUnprotectedTxs,
	); err != nil {
		return ctx, err
	}
>>>>>>> 099f44e0

	from := ethMsg.GetFrom()
	fromAddr := common.BytesToAddress(from)

	// 6. account balance verification
	// We get the account with the balance from the EVM keeper because it is
	// using a wrapper of the bank keeper as a dependency to scale all
	// balances to 18 decimals.
	account := md.evmKeeper.GetAccount(ctx, fromAddr)
	if err := VerifyAccountBalance(
		ctx,
		md.accountKeeper,
		account,
		fromAddr,
		txData,
	); err != nil {
		return ctx, err
	}

	// 7. can transfer
	coreMsg, err := ethMsg.AsMessage(decUtils.Signer, decUtils.BaseFee)
	if err != nil {
		return ctx, errorsmod.Wrapf(
			err,
			"failed to create an ethereum core.Message from signer %T", decUtils.Signer,
		)
	}

	if err := CanTransfer(
		ctx,
		md.evmKeeper,
		*coreMsg,
		decUtils.BaseFee,
		decUtils.EvmParams,
		decUtils.Rules.IsLondon,
	); err != nil {
		return ctx, err
	}

	// 8. gas consumption
	msgFees, err := evmkeeper.VerifyFee(
		txData,
		evmDenom,
		decUtils.BaseFee,
		decUtils.Rules.IsHomestead,
		decUtils.Rules.IsIstanbul,
		decUtils.Rules.IsShanghai,
		ctx.IsCheckTx(),
	)
	if err != nil {
		return ctx, err
	}

	err = ConsumeFeesAndEmitEvent(
		ctx,
		md.evmKeeper,
		msgFees,
		from,
	)
	if err != nil {
		return ctx, err
	}

	gasWanted := UpdateCumulativeGasWanted(
		ctx,
		gas,
		md.maxGasWanted,
		decUtils.GasWanted,
	)
	decUtils.GasWanted = gasWanted

	minPriority := GetMsgPriority(
		txData,
		decUtils.MinPriority,
		decUtils.BaseFee,
	)
	decUtils.MinPriority = minPriority

	// Update the fee to be paid for the tx adding the fee specified for the
	// current message.
	decUtils.TxFee.Add(decUtils.TxFee, txData.Fee())

	// Update the transaction gas limit adding the gas specified in the
	// current message.
	decUtils.TxGasLimit += gas

	// 9. increment sequence
	acc := md.accountKeeper.GetAccount(ctx, from)
	if acc == nil {
		// safety check: shouldn't happen
		return ctx, errorsmod.Wrapf(
			errortypes.ErrUnknownAddress,
			"account %s does not exist",
			from,
		)
	}

	if err := IncrementNonce(ctx, md.accountKeeper, acc, txData.GetNonce()); err != nil {
		return ctx, err
	}

	// 10. gas wanted
	if err := CheckGasWanted(ctx, md.feeMarketKeeper, tx, decUtils.Rules.IsLondon); err != nil {
		return ctx, err
	}

	// 11. emit events
	txIdx := uint64(msgIndex) //nolint:gosec // G115
	EmitTxHashEvent(ctx, ethMsg, decUtils.BlockTxIndex, txIdx)

	if err := CheckTxFee(txFeeInfo, decUtils.TxFee, decUtils.TxGasLimit); err != nil {
		return ctx, err
	}

	ctx, err = CheckBlockGasLimit(ctx, decUtils.GasWanted, decUtils.MinPriority)
	if err != nil {
		return ctx, err
	}

	return next(ctx, tx, simulate)
}<|MERGE_RESOLUTION|>--- conflicted
+++ resolved
@@ -128,16 +128,6 @@
 		return ctx, err
 	}
 
-<<<<<<< HEAD
-		// 7. can transfer
-		coreMsg, err := ethMsg.AsMessage(decUtils.BaseFee)
-		if err != nil {
-			return ctx, errorsmod.Wrapf(
-				err,
-				"failed to create an ethereum core.Message from signer %T", decUtils.Signer,
-			)
-		}
-=======
 	// 5. signature verification
 	if err := SignatureVerification(
 		ethMsg,
@@ -146,7 +136,6 @@
 	); err != nil {
 		return ctx, err
 	}
->>>>>>> 099f44e0
 
 	from := ethMsg.GetFrom()
 	fromAddr := common.BytesToAddress(from)
@@ -167,7 +156,7 @@
 	}
 
 	// 7. can transfer
-	coreMsg, err := ethMsg.AsMessage(decUtils.Signer, decUtils.BaseFee)
+	coreMsg, err := ethMsg.AsMessage(decUtils.BaseFee)
 	if err != nil {
 		return ctx, errorsmod.Wrapf(
 			err,
