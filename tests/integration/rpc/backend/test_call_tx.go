--- conflicted
+++ resolved
@@ -334,14 +334,9 @@
 			func() []byte {
 				from, priv := utiltx.NewAddrKey()
 				signer := utiltx.NewSigner(priv)
-<<<<<<< HEAD
+				invalidEvmChainIDTx := s.buildEthereumTxWithChainID(invalidChainID)
 				invalidEvmChainIDTx.From = from.Bytes()
-				err := invalidEvmChainIDTx.Sign(ethSigner, signer)
-=======
-				invalidEvmChainIDTx := s.buildEthereumTxWithChainID(invalidChainID)
-				invalidEvmChainIDTx.From = from.String()
 				err := invalidEvmChainIDTx.Sign(ethtypes.LatestSignerForChainID(invalidChainID), signer)
->>>>>>> 70583c4c
 				s.Require().NoError(err)
 				bytes, _ := rlp.EncodeToBytes(invalidEvmChainIDTx.AsTransaction())
 				return bytes
