--- conflicted
+++ resolved
@@ -81,22 +81,13 @@
 func NewWebsocketsServer(clientCtx client.Context, logger log.Logger, stream *stream.RPCStream, cfg *config.Config) WebsocketsServer {
 	logger = logger.With("api", "websocket-server")
 	return &websocketsServer{
-<<<<<<< HEAD
-		rpcAddr:  cfg.JSONRPC.Address,
-		wsAddr:   cfg.JSONRPC.WsAddress,
-		certFile: cfg.TLS.CertificatePath,
-		keyFile:  cfg.TLS.KeyPath,
-		api:      newPubSubAPI(clientCtx, logger, stream),
-		logger:   logger,
-=======
 		rpcAddr:        cfg.JSONRPC.Address,
 		wsAddr:         cfg.JSONRPC.WsAddress,
 		certFile:       cfg.TLS.CertificatePath,
 		keyFile:        cfg.TLS.KeyPath,
 		allowedOrigins: cfg.JSONRPC.WSOrigins,
-		api:            newPubSubAPI(clientCtx, logger, tmWSClient),
+		api:            newPubSubAPI(clientCtx, logger, stream),
 		logger:         logger,
->>>>>>> 82cf029c
 	}
 }
 
