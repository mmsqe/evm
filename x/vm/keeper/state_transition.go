--- conflicted
+++ resolved
@@ -194,11 +194,7 @@
 	tmpCtx, commitFn := ctx.CacheContext()
 
 	// pass true to commit the StateDB
-<<<<<<< HEAD
-	res, err := k.ApplyMessageWithConfig(tmpCtx, *msg, nil, true, cfg, txConfig, nil)
-=======
-	res, err := k.ApplyMessageWithConfig(tmpCtx, *msg, nil, true, cfg, txConfig, false)
->>>>>>> 82cf029c
+	res, err := k.ApplyMessageWithConfig(tmpCtx, *msg, nil, true, cfg, txConfig, false, nil)
 	if err != nil {
 		// when a transaction contains multiple msg, as long as one of the msg fails
 		// all gas will be deducted. so is not msg.Gas()
@@ -298,11 +294,7 @@
 	}
 
 	txConfig := statedb.NewEmptyTxConfig(common.BytesToHash(ctx.HeaderHash()))
-<<<<<<< HEAD
-	return k.ApplyMessageWithConfig(ctx, msg, tracer, commit, cfg, txConfig, nil)
-=======
-	return k.ApplyMessageWithConfig(ctx, msg, tracer, commit, cfg, txConfig, internal)
->>>>>>> 82cf029c
+	return k.ApplyMessageWithConfig(ctx, msg, tracer, commit, cfg, txConfig, internal, nil)
 }
 
 // ApplyMessageWithConfig computes the new state by applying the given message against the existing state.
@@ -343,7 +335,6 @@
 // # Commit parameter
 //
 // If commit is true, the `StateDB` will be committed, otherwise discarded.
-<<<<<<< HEAD
 func (k *Keeper) ApplyMessageWithConfig(
 	ctx sdk.Context,
 	msg core.Message,
@@ -351,11 +342,9 @@
 	commit bool,
 	cfg *statedb.EVMConfig,
 	txConfig statedb.TxConfig,
+	internal bool,
 	overrides *rpctypes.StateOverride,
 ) (*types.MsgEthereumTxResponse, error) {
-=======
-func (k *Keeper) ApplyMessageWithConfig(ctx sdk.Context, msg core.Message, tracer *tracing.Hooks, commit bool, cfg *statedb.EVMConfig, txConfig statedb.TxConfig, internal bool) (*types.MsgEthereumTxResponse, error) {
->>>>>>> 82cf029c
 	var (
 		ret   []byte // return bytes from evm execution
 		vmErr error  // vm errors do not effect consensus and are therefore not assigned to err
