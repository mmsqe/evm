package types

import (
	"bytes"
<<<<<<< HEAD
	"encoding/json"
=======
	"encoding/hex"
>>>>>>> 29342814
	"fmt"
	"math/big"
	"sort"

	"github.com/ethereum/go-ethereum/common"
	ethtypes "github.com/ethereum/go-ethereum/core/types"
	"github.com/ethereum/go-ethereum/crypto"

	abci "github.com/cometbft/cometbft/abci/types"

	"github.com/cosmos/gogoproto/proto"

	errorsmod "cosmossdk.io/errors"
	storetypes "cosmossdk.io/store/types"

	sdk "github.com/cosmos/cosmos-sdk/types"
	errortypes "github.com/cosmos/cosmos-sdk/types/errors"
)

var (
	// DefaultPriorityReduction is the default amount of price values required for 1 unit of priority.
	// Because priority is `int64` while price is `big.Int`, it's necessary to scale down the range to keep it more pratical.
	// The default value is the same as the `sdk.DefaultPowerReduction`.
	DefaultPriorityReduction = sdk.DefaultPowerReduction

	// EmptyCodeHash is keccak256 hash of nil to represent empty code.
	EmptyCodeHash = crypto.Keccak256(nil)
)

// IsEmptyCodeHash checks if the given byte slice represents an empty code hash.
func IsEmptyCodeHash(bz []byte) bool {
	return bytes.Equal(bz, EmptyCodeHash)
}

// DecodeTxResponse decodes a protobuf-encoded byte slice into TxResponse
func DecodeTxResponse(in []byte) (*MsgEthereumTxResponse, error) {
	responses, err := DecodeTxResponses(in)
	if err != nil {
		return nil, err
	}
	if len(responses) == 0 {
		return &MsgEthereumTxResponse{}, nil
	}
	return responses[0], nil
}

// DecodeTxResponses decodes a protobuf-encoded byte slice into TxResponses
func DecodeTxResponses(in []byte) ([]*MsgEthereumTxResponse, error) {
	var txMsgData sdk.TxMsgData
	if err := proto.Unmarshal(in, &txMsgData); err != nil {
		return nil, err
	}
	responses := make([]*MsgEthereumTxResponse, 0, len(txMsgData.MsgResponses))
	for _, res := range txMsgData.MsgResponses {
		var response MsgEthereumTxResponse
		if res.TypeUrl != "/"+proto.MessageName(&response) {
			continue
		}
		err := proto.Unmarshal(res.Value, &response)
		if err != nil {
			return nil, errorsmod.Wrap(err, "failed to unmarshal tx response message data")
		}
		responses = append(responses, &response)
	}
	return responses, nil
}

func logsFromTxResponse(dst []*ethtypes.Log, rsp *MsgEthereumTxResponse, blockNumber uint64) []*ethtypes.Log {
	if dst == nil {
		dst = make([]*ethtypes.Log, 0, len(rsp.Logs))
	}

	txHash := common.HexToHash(rsp.Hash)
	for _, log := range rsp.Logs {
		// fill in the tx/block informations
		l := log.ToEthereum()
		l.TxHash = txHash
		l.BlockNumber = blockNumber
		dst = append(dst, l)
	}
	return dst
}

// DecodeMsgLogsFromEvents decodes a protobuf-encoded byte slice into ethereum logs, for a single message.
func DecodeMsgLogsFromEvents(in []byte, events []abci.Event, msgIndex int, blockNumber uint64) ([]*ethtypes.Log, error) {
	txResponses, err := DecodeTxResponses(in)
	if err != nil {
		return nil, err
	}
	var logs []*ethtypes.Log
	if msgIndex < len(txResponses) {
		logs = logsFromTxResponse(nil, txResponses[msgIndex], blockNumber)
	}
	if len(logs) == 0 {
		logs, err = TxLogsFromEvents(events, msgIndex)
	}
	return logs, err
}

// TxLogsFromEvents parses ethereum logs from cosmos events for specific msg index
func TxLogsFromEvents(events []abci.Event, msgIndex int) ([]*ethtypes.Log, error) {
	for _, event := range events {
		if event.Type != EventTypeTxLog {
			continue
		}

		if msgIndex > 0 {
			// not the eth tx we want
			msgIndex--
			continue
		}

		return ParseTxLogsFromEvent(event)
	}
	return nil, fmt.Errorf("eth tx logs not found for message index %d", msgIndex)
}

// ParseTxLogsFromEvent parse tx logs from one event
func ParseTxLogsFromEvent(event abci.Event) ([]*ethtypes.Log, error) {
	logs := make([]*Log, 0, len(event.Attributes))
	for _, attr := range event.Attributes {
		if attr.Key != AttributeKeyTxLog {
			continue
		}

		var log Log
		if err := json.Unmarshal([]byte(attr.Value), &log); err != nil {
			return nil, err
		}

		logs = append(logs, &log)
	}
	return LogsToEthereum(logs), nil
}

// DecodeTxLogsFromEvents decodes a protobuf-encoded byte slice into ethereum logs
func DecodeTxLogsFromEvents(in []byte, events []abci.Event, blockNumber uint64) ([]*ethtypes.Log, error) {
	txResponses, err := DecodeTxResponses(in)
	if err != nil {
		return nil, err
	}
	var logs []*ethtypes.Log
	for _, response := range txResponses {
		logs = logsFromTxResponse(logs, response, blockNumber)
	}
	if len(logs) == 0 {
		for _, event := range events {
			if event.Type != EventTypeTxLog {
				continue
			}
			txLogs, err := ParseTxLogsFromEvent(event)
			if err != nil {
				return nil, err
			}
			logs = append(logs, txLogs...)
		}
	}
	return logs, nil
}

// EncodeTransactionLogs encodes TransactionLogs slice into a protobuf-encoded byte slice.
func EncodeTransactionLogs(res *TransactionLogs) ([]byte, error) {
	return proto.Marshal(res)
}

// DecodeTransactionLogs decodes an protobuf-encoded byte slice into TransactionLogs
func DecodeTransactionLogs(data []byte) (TransactionLogs, error) {
	var logs TransactionLogs
	err := proto.Unmarshal(data, &logs)
	if err != nil {
		return TransactionLogs{}, err
	}
	return logs, nil
}

// UnwrapEthereumMsg extracts MsgEthereumTx from wrapping sdk.Tx
func UnwrapEthereumMsg(tx *sdk.Tx, ethHash common.Hash) (*MsgEthereumTx, error) {
	if tx == nil {
		return nil, fmt.Errorf("invalid tx: nil")
	}

	for _, msg := range (*tx).GetMsgs() {
		ethMsg, ok := msg.(*MsgEthereumTx)
		if !ok {
			return nil, fmt.Errorf("invalid tx type: %T", tx)
		}
		txHash := ethMsg.AsTransaction().Hash()
		ethMsg.Hash = txHash.Hex()
		if txHash == ethHash {
			return ethMsg, nil
		}
	}

	return nil, fmt.Errorf("eth tx not found: %s", ethHash)
}

// UnpackEthMsg unpacks an Ethereum message from a Cosmos SDK message
func UnpackEthMsg(msg sdk.Msg) (
	ethMsg *MsgEthereumTx,
	txData TxData,
	err error,
) {
	msgEthTx, ok := msg.(*MsgEthereumTx)
	if !ok {
		return nil, nil, errorsmod.Wrapf(errortypes.ErrUnknownRequest, "invalid message type %T, expected %T", msg, (*MsgEthereumTx)(nil))
	}

	txData, err = UnpackTxData(msgEthTx.Data)
	if err != nil {
		return nil, nil, errorsmod.Wrap(err, "failed to unpack tx data any for tx")
	}

	// sender address should be in the tx cache from the previous AnteHandle call
	return msgEthTx, txData, nil
}

// BinSearch executes the binary search and hone in on an executable gas limit
func BinSearch(lo, hi uint64, executable func(uint64) (bool, *MsgEthereumTxResponse, error)) (uint64, error) {
	for lo+1 < hi {
		mid := (hi + lo) / 2
		failed, _, err := executable(mid)
		// If the error is not nil(consensus error), it means the provided message
		// call or transaction will never be accepted no matter how much gas it is
		// assigned. Return the error directly, don't struggle any more.
		if err != nil {
			return 0, err
		}
		if failed {
			lo = mid
		} else {
			hi = mid
		}
	}
	return hi, nil
}

// EffectiveGasPrice computes the effective gas price based on eip-1559 rules
// `effectiveGasPrice = min(baseFee + tipCap, feeCap)`
func EffectiveGasPrice(baseFee, feeCap, tipCap *big.Int) *big.Int {
	calcVal := new(big.Int).Add(tipCap, baseFee)
	if calcVal.Cmp(feeCap) < 0 {
		return calcVal
	}
	return feeCap
}

// HexAddress encode ethereum address without checksum, faster to run for state machine
func HexAddress(a []byte) string {
	var buf [common.AddressLength*2 + 2]byte
	copy(buf[:2], "0x")
	hex.Encode(buf[2:], a)
	return string(buf[:])
}

// SortedKVStoreKeys returns a slice of *KVStoreKey sorted by their map key.
func SortedKVStoreKeys(keys map[string]*storetypes.KVStoreKey) []*storetypes.KVStoreKey {
	names := make([]string, 0, len(keys))
	for name := range keys {
		names = append(names, name)
	}
	sort.Strings(names)

	sorted := make([]*storetypes.KVStoreKey, 0, len(keys))
	for _, name := range names {
		sorted = append(sorted, keys[name])
	}
	return sorted
}<|MERGE_RESOLUTION|>--- conflicted
+++ resolved
@@ -2,11 +2,8 @@
 
 import (
 	"bytes"
-<<<<<<< HEAD
+	"encoding/hex"
 	"encoding/json"
-=======
-	"encoding/hex"
->>>>>>> 29342814
 	"fmt"
 	"math/big"
 	"sort"
