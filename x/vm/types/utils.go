--- conflicted
+++ resolved
@@ -139,14 +139,14 @@
 	return feeCap
 }
 
-<<<<<<< HEAD
 // HexAddress encode ethereum address without checksum, faster to run for state machine
 func HexAddress(a []byte) string {
 	var buf [common.AddressLength*2 + 2]byte
 	copy(buf[:2], "0x")
 	hex.Encode(buf[2:], a)
 	return string(buf[:])
-=======
+}
+
 // SortedKVStoreKeys returns a slice of *KVStoreKey sorted by their map key.
 func SortedKVStoreKeys(keys map[string]*storetypes.KVStoreKey) []*storetypes.KVStoreKey {
 	names := make([]string, 0, len(keys))
@@ -160,5 +160,4 @@
 		sorted = append(sorted, keys[name])
 	}
 	return sorted
->>>>>>> 76d8d108
 }