package server

import (
	"context"
	"fmt"
	"io"
	"net"
	"os"
	"path/filepath"
	"runtime/pprof"

	ethmetricsexp "github.com/ethereum/go-ethereum/metrics/exp"
	"github.com/spf13/cobra"
	"golang.org/x/sync/errgroup"
	"google.golang.org/grpc"
	"google.golang.org/grpc/credentials/insecure"

	abciserver "github.com/cometbft/cometbft/abci/server"
	tcmd "github.com/cometbft/cometbft/cmd/cometbft/commands"
	cmtcfg "github.com/cometbft/cometbft/config"
	"github.com/cometbft/cometbft/node"
	"github.com/cometbft/cometbft/p2p"
	pvm "github.com/cometbft/cometbft/privval"
	"github.com/cometbft/cometbft/proxy"
	rpcclient "github.com/cometbft/cometbft/rpc/client"
	"github.com/cometbft/cometbft/rpc/client/local"
	cmttypes "github.com/cometbft/cometbft/types"

	dbm "github.com/cosmos/cosmos-db"
	"github.com/cosmos/evm/indexer"
	ethdebug "github.com/cosmos/evm/rpc/namespaces/ethereum/debug"
	cosmosevmserverconfig "github.com/cosmos/evm/server/config"
	srvflags "github.com/cosmos/evm/server/flags"
	cosmosevmtypes "github.com/cosmos/evm/types"

	errorsmod "cosmossdk.io/errors"
	pruningtypes "cosmossdk.io/store/pruning/types"

	"github.com/cosmos/cosmos-sdk/client"
	"github.com/cosmos/cosmos-sdk/client/flags"
	"github.com/cosmos/cosmos-sdk/codec"
	"github.com/cosmos/cosmos-sdk/crypto/keyring"
	"github.com/cosmos/cosmos-sdk/server"
	"github.com/cosmos/cosmos-sdk/server/api"
	serverconfig "github.com/cosmos/cosmos-sdk/server/config"
	servergrpc "github.com/cosmos/cosmos-sdk/server/grpc"
	servercmtlog "github.com/cosmos/cosmos-sdk/server/log"
	"github.com/cosmos/cosmos-sdk/server/types"
	"github.com/cosmos/cosmos-sdk/telemetry"
	genutiltypes "github.com/cosmos/cosmos-sdk/x/genutil/types"
)

// DBOpener is a function to open `application.db`, potentially with customized options.
type DBOpener func(opts types.AppOptions, rootDir string, backend dbm.BackendType) (dbm.DB, error)

// StartOptions defines options that can be customized in `StartCmd`
type StartOptions struct {
	AppCreator      types.AppCreator
	DefaultNodeHome string
	DBOpener        DBOpener
}

// NewDefaultStartOptions use the default db opener provided in tm-db.
func NewDefaultStartOptions(appCreator types.AppCreator, defaultNodeHome string) StartOptions {
	return StartOptions{
		AppCreator:      appCreator,
		DefaultNodeHome: defaultNodeHome,
		DBOpener:        cosmosevmserverconfig.OpenDB,
	}
}

// StartCmd runs the service passed in, either stand-alone or in-process with
// CometBFT.
func StartCmd(opts StartOptions) *cobra.Command {
	cmd := &cobra.Command{
		Use:   "start",
		Short: "Run the full node",
		Long: `Run the full node application with CometBFT in or out of process. By
default, the application will run with CometBFT in process.

Pruning options can be provided via the '--pruning' flag or alternatively with '--pruning-keep-recent',
'pruning-keep-every', and 'pruning-interval' together.

For '--pruning' the options are as follows:

default: the last 100 states are kept in addition to every 500th state; pruning at 10 block intervals
nothing: all historic states will be saved, nothing will be deleted (i.e. archiving node)
everything: all saved states will be deleted, storing only the current state; pruning at 10 block intervals
custom: allow pruning options to be manually specified through 'pruning-keep-recent', 'pruning-keep-every', and 'pruning-interval'

Node halting configurations exist in the form of two flags: '--halt-height' and '--halt-time'. During
the ABCI Commit phase, the node will check if the current block height is greater than or equal to
the halt-height or if the current block time is greater than or equal to the halt-time. If so, the
node will attempt to gracefully shutdown and the block will not be committed. In addition, the node
will not be able to commit subsequent blocks.

For profiling and benchmarking purposes, CPU profiling can be enabled via the '--cpu-profile' flag
which accepts a path for the resulting pprof file.
`,
		PreRunE: func(cmd *cobra.Command, _ []string) error {
			serverCtx := server.GetServerContextFromCmd(cmd)

			// Bind flags to the Context's Viper so the app construction can set
			// options accordingly.
			err := serverCtx.Viper.BindPFlags(cmd.Flags())
			if err != nil {
				return err
			}

			_, err = server.GetPruningOptionsFromFlags(serverCtx.Viper)
			return err
		},
		RunE: func(cmd *cobra.Command, _ []string) error {
			serverCtx := server.GetServerContextFromCmd(cmd)
			clientCtx, err := client.GetClientQueryContext(cmd)
			if err != nil {
				return err
			}

			withTM, _ := cmd.Flags().GetBool(srvflags.WithCometBFT)
			if !withTM {
				serverCtx.Logger.Info("starting ABCI without Tendermint")
				return wrapCPUProfile(serverCtx, func() error {
					return startStandAlone(serverCtx, opts)
				})
			}

			serverCtx.Logger.Info("Unlocking keyring")

			// fire unlock precess for keyring
			keyringBackend, _ := cmd.Flags().GetString(flags.FlagKeyringBackend)
			if keyringBackend == keyring.BackendFile {
				_, err = clientCtx.Keyring.List()
				if err != nil {
					return err
				}
			}

			serverCtx.Logger.Info("starting ABCI with CometBFT")

			// amino is needed here for backwards compatibility of REST routes
			err = wrapCPUProfile(serverCtx, func() error {
				return startInProcess(serverCtx, clientCtx, opts)
			})
			if err != nil {
				return err
			}

			return nil
		},
	}

	cmd.Flags().String(flags.FlagHome, opts.DefaultNodeHome, "The application home directory")
	cmd.Flags().Bool(srvflags.WithCometBFT, true, "Run abci app embedded in-process with CometBFT")
	cmd.Flags().String(srvflags.Address, "tcp://0.0.0.0:26658", "Listen address")
	cmd.Flags().String(srvflags.Transport, "socket", "Transport protocol: socket, grpc")
	cmd.Flags().String(srvflags.TraceStore, "", "Enable KVStore tracing to an output file")
	cmd.Flags().String(server.FlagMinGasPrices, "", "Minimum gas prices to accept for transactions; Any fee in a tx must meet this minimum (e.g. 20000000000aatom)") //nolint:lll
	cmd.Flags().IntSlice(server.FlagUnsafeSkipUpgrades, []int{}, "Skip a set of upgrade heights to continue the old binary")
	cmd.Flags().Uint64(server.FlagHaltHeight, 0, "Block height at which to gracefully halt the chain and shutdown the node")
	cmd.Flags().Uint64(server.FlagHaltTime, 0, "Minimum block time (in Unix seconds) at which to gracefully halt the chain and shutdown the node")
	cmd.Flags().Bool(server.FlagInterBlockCache, true, "Enable inter-block caching")
	cmd.Flags().String(srvflags.CPUProfile, "", "Enable CPU profiling and write to the provided file")
	cmd.Flags().Bool(server.FlagTrace, false, "Provide full stack traces for errors in ABCI Log")
	cmd.Flags().String(server.FlagPruning, pruningtypes.PruningOptionDefault, "Pruning strategy (default|nothing|everything|custom)")
	cmd.Flags().Uint64(server.FlagPruningKeepRecent, 0, "Number of recent heights to keep on disk (ignored if pruning is not 'custom')")
	cmd.Flags().Uint64(server.FlagPruningInterval, 0, "Height interval at which pruned heights are removed from disk (ignored if pruning is not 'custom')") //nolint:lll
	cmd.Flags().Uint(server.FlagInvCheckPeriod, 0, "Assert registered invariants every N blocks")
	cmd.Flags().Uint64(server.FlagMinRetainBlocks, 0, "Minimum block height offset during ABCI commit to prune CometBFT blocks")
	cmd.Flags().String(srvflags.AppDBBackend, "", "The type of database for application and snapshots databases")

	cmd.Flags().Bool(srvflags.GRPCOnly, false, "Start the node in gRPC query only mode without CometBFT process")
	cmd.Flags().Bool(srvflags.GRPCEnable, cosmosevmserverconfig.DefaultGRPCEnable, "Define if the gRPC server should be enabled")
	cmd.Flags().String(srvflags.GRPCAddress, serverconfig.DefaultGRPCAddress, "the gRPC server address to listen on")
	cmd.Flags().Bool(srvflags.GRPCWebEnable, cosmosevmserverconfig.DefaultGRPCWebEnable, "Define if the gRPC-Web server should be enabled. (Note: gRPC must also be enabled.)")
	cmd.Flags().String(srvflags.GRPCWebAddress, cosmosevmserverconfig.DefaultGRPCAddress, "The gRPC-Web server address to listen on")

	cmd.Flags().Bool(srvflags.RPCEnable, cosmosevmserverconfig.DefaultAPIEnable, "Defines if Cosmos-sdk REST server should be enabled")
	cmd.Flags().Bool(srvflags.EnabledUnsafeCors, false, "Defines if CORS should be enabled (unsafe - use it at your own risk)")

	cmd.Flags().Bool(srvflags.JSONRPCEnable, cosmosevmserverconfig.DefaultJSONRPCEnable, "Define if the JSON-RPC server should be enabled")
	cmd.Flags().StringSlice(srvflags.JSONRPCAPI, cosmosevmserverconfig.GetDefaultAPINamespaces(), "Defines a list of JSON-RPC namespaces that should be enabled")
	cmd.Flags().String(srvflags.JSONRPCAddress, cosmosevmserverconfig.DefaultJSONRPCAddress, "the JSON-RPC server address to listen on")
	cmd.Flags().String(srvflags.JSONWsAddress, cosmosevmserverconfig.DefaultJSONRPCWsAddress, "the JSON-RPC WS server address to listen on")
	cmd.Flags().StringSlice(srvflags.JSONRPCWSOrigins, cosmosevmserverconfig.GetDefaultWSOrigins(), "Defines a list of WebSocket origins that should be allowed to connect")
	cmd.Flags().Uint64(srvflags.JSONRPCGasCap, cosmosevmserverconfig.DefaultGasCap, "Sets a cap on gas that can be used in eth_call/estimateGas unit is aatom (0=infinite)")                         //nolint:lll
	cmd.Flags().Bool(srvflags.JSONRPCAllowInsecureUnlock, cosmosevmserverconfig.DefaultJSONRPCAllowInsecureUnlock, "Allow insecure account unlocking when account-related RPCs are exposed by http") //nolint:lll
	cmd.Flags().Float64(srvflags.JSONRPCTxFeeCap, cosmosevmserverconfig.DefaultTxFeeCap, "Sets a cap on transaction fee that can be sent via the RPC APIs (1 = default 1 evmos)")                    //nolint:lll
	cmd.Flags().Int32(srvflags.JSONRPCFilterCap, cosmosevmserverconfig.DefaultFilterCap, "Sets the global cap for total number of filters that can be created")
	cmd.Flags().Duration(srvflags.JSONRPCEVMTimeout, cosmosevmserverconfig.DefaultEVMTimeout, "Sets a timeout used for eth_call (0=infinite)")
	cmd.Flags().Duration(srvflags.JSONRPCHTTPTimeout, cosmosevmserverconfig.DefaultHTTPTimeout, "Sets a read/write timeout for json-rpc http server (0=infinite)")
	cmd.Flags().Duration(srvflags.JSONRPCHTTPIdleTimeout, cosmosevmserverconfig.DefaultHTTPIdleTimeout, "Sets a idle timeout for json-rpc http server (0=infinite)")
	cmd.Flags().Bool(srvflags.JSONRPCAllowUnprotectedTxs, cosmosevmserverconfig.DefaultAllowUnprotectedTxs, "Allow for unprotected (non EIP155 signed) transactions to be submitted via the node's RPC when the global parameter is disabled") //nolint:lll
	cmd.Flags().Int(srvflags.JSONRPCBatchRequestLimit, cosmosevmserverconfig.DefaultBatchRequestLimit, "Maximum number of requests in a batch")
	cmd.Flags().Int(srvflags.JSONRPCBatchResponseMaxSize, cosmosevmserverconfig.DefaultBatchResponseMaxSize, "Maximum size of server response")
	cmd.Flags().Int32(srvflags.JSONRPCLogsCap, cosmosevmserverconfig.DefaultLogsCap, "Sets the max number of results can be returned from single `eth_getLogs` query")
	cmd.Flags().Int32(srvflags.JSONRPCBlockRangeCap, cosmosevmserverconfig.DefaultBlockRangeCap, "Sets the max block range allowed for `eth_getLogs` query")
	cmd.Flags().Int(srvflags.JSONRPCMaxOpenConnections, cosmosevmserverconfig.DefaultMaxOpenConnections, "Sets the maximum number of simultaneous connections for the server listener") //nolint:lll
	cmd.Flags().Bool(srvflags.JSONRPCEnableIndexer, false, "Enable the custom tx indexer for json-rpc")
	cmd.Flags().Bool(srvflags.JSONRPCEnableMetrics, false, "Define if EVM rpc metrics server should be enabled")
	cmd.Flags().Bool(srvflags.JSONRPCEnableProfiling, false, "Enables the profiling in the debug namespace")

	cmd.Flags().String(srvflags.EVMTracer, cosmosevmserverconfig.DefaultEVMTracer, "the EVM tracer type to collect execution traces from the EVM transaction execution (json|struct|access_list|markdown)") //nolint:lll
	cmd.Flags().Uint64(srvflags.EVMMaxTxGasWanted, cosmosevmserverconfig.DefaultMaxTxGasWanted, "the gas wanted for each eth tx returned in ante handler in check tx mode")                                 //nolint:lll
	cmd.Flags().Bool(srvflags.EVMEnablePreimageRecording, cosmosevmserverconfig.DefaultEnablePreimageRecording, "Enables tracking of SHA3 preimages in the EVM (not implemented yet)")                      //nolint:lll
	cmd.Flags().Uint64(srvflags.EVMChainID, cosmosevmserverconfig.DefaultEVMChainID, "the EIP-155 compatible replay protection chain ID")

	cmd.Flags().String(srvflags.TLSCertPath, "", "the cert.pem file path for the server TLS configuration")
	cmd.Flags().String(srvflags.TLSKeyPath, "", "the key.pem file path for the server TLS configuration")

	cmd.Flags().Uint64(server.FlagStateSyncSnapshotInterval, 0, "State sync snapshot interval")
	cmd.Flags().Uint32(server.FlagStateSyncSnapshotKeepRecent, 2, "State sync snapshot to keep")

	// add support for all CometBFT-specific command line options
	tcmd.AddNodeFlags(cmd)
	return cmd
}

// startStandAlone starts an ABCI server in stand-alone mode.
// Parameters:
// - svrCtx: The context object that holds server configurations, logger, and other stateful information.
// - opts: Options for starting the server, including functions for creating the application and opening the database.
func startStandAlone(svrCtx *server.Context, opts StartOptions) error {
	addr := svrCtx.Viper.GetString(srvflags.Address)
	transport := svrCtx.Viper.GetString(srvflags.Transport)
	home := svrCtx.Viper.GetString(flags.FlagHome)

	db, err := opts.DBOpener(svrCtx.Viper, home, server.GetAppDBBackend(svrCtx.Viper))
	if err != nil {
		return err
	}

	var app types.Application
	defer func() {
		if app == nil {
			if err := db.Close(); err != nil {
				svrCtx.Logger.Error("error closing db", "error", err.Error())
			}
		}
	}()

	traceWriterFile := svrCtx.Viper.GetString(srvflags.TraceStore)
	traceWriter, err := openTraceWriter(traceWriterFile)
	if err != nil {
		return err
	}

	app = opts.AppCreator(svrCtx.Logger, db, traceWriter, svrCtx.Viper)
	defer func() {
		if err := app.Close(); err != nil {
			svrCtx.Logger.Error("close application failed", "error", err.Error())
		}
	}()
	config, err := cosmosevmserverconfig.GetConfig(svrCtx.Viper)
	if err != nil {
		svrCtx.Logger.Error("failed to get server config", "error", err.Error())
		return err
	}

	if err := config.ValidateBasic(); err != nil {
		svrCtx.Logger.Error("invalid server config", "error", err.Error())
		return err
	}

	_, err = startTelemetry(config)
	if err != nil {
		return err
	}

	cmtApp := server.NewCometABCIWrapper(app)
	svr, err := abciserver.NewServer(addr, transport, cmtApp)
	if err != nil {
		return fmt.Errorf("error creating listener: %v", err)
	}

	svr.SetLogger(servercmtlog.CometLoggerWrapper{Logger: svrCtx.Logger.With("server", "abci")})
	g, ctx := getCtx(svrCtx, false)

	g.Go(func() error {
		if err := svr.Start(); err != nil {
			svrCtx.Logger.Error("failed to start out-of-process ABCI server", "err", err)
			return err
		}

		// Wait for the calling process to be canceled or close the provided context,
		// so we can gracefully stop the ABCI server.
		<-ctx.Done()
		svrCtx.Logger.Info("stopping the ABCI server...")
		return svr.Stop()
	})

	return g.Wait()
}

// legacyAminoCdc is used for the legacy REST API
func startInProcess(svrCtx *server.Context, clientCtx client.Context, opts StartOptions) (err error) {
	cfg := svrCtx.Config
	home := cfg.RootDir
	logger := svrCtx.Logger
	g, ctx := getCtx(svrCtx, true)

	if cpuProfile := svrCtx.Viper.GetString(srvflags.CPUProfile); cpuProfile != "" {
		fp, err := ethdebug.ExpandHome(cpuProfile)
		if err != nil {
			svrCtx.Logger.Debug("failed to get filepath for the CPU profile file", "error", err.Error())
			return err
		}

		f, err := os.Create(fp)
		if err != nil {
			return err
		}

		svrCtx.Logger.Info("starting CPU profiler", "profile", cpuProfile)
		if err := pprof.StartCPUProfile(f); err != nil {
			return err
		}

		defer func() {
			svrCtx.Logger.Info("stopping CPU profiler", "profile", cpuProfile)
			pprof.StopCPUProfile()
			if err := f.Close(); err != nil {
				logger.Error("failed to close CPU profiler file", "error", err.Error())
			}
		}()
	}

	db, err := opts.DBOpener(svrCtx.Viper, home, server.GetAppDBBackend(svrCtx.Viper))
	if err != nil {
		logger.Error("failed to open DB", "error", err.Error())
		return err
	}

	var app types.Application
	defer func() {
		if app == nil {
			if err := db.Close(); err != nil {
				svrCtx.Logger.Error("error closing db", "error", err.Error())
			}
		}
	}()

	traceWriterFile := svrCtx.Viper.GetString(srvflags.TraceStore)
	traceWriter, err := openTraceWriter(traceWriterFile)
	if err != nil {
		logger.Error("failed to open trace writer", "error", err.Error())
		return err
	}

	config, err := cosmosevmserverconfig.GetConfig(svrCtx.Viper)
	if err != nil {
		logger.Error("failed to get server config", "error", err.Error())
		return err
	}

	if err := config.ValidateBasic(); err != nil {
		logger.Error("invalid server config", "error", err.Error())
		return err
	}

	app = opts.AppCreator(svrCtx.Logger, db, traceWriter, svrCtx.Viper)
	defer func() {
		if err := app.Close(); err != nil {
			logger.Error("close application failed", "error", err.Error())
		}
	}()

	nodeKey, err := p2p.LoadOrGenNodeKey(cfg.NodeKeyFile())
	if err != nil {
		logger.Error("failed load or gen node key", "error", err.Error())
		return err
	}

	genDocProvider := GenDocProvider(cfg)

	var (
		tmNode   *node.Node
		gRPCOnly = svrCtx.Viper.GetBool(srvflags.GRPCOnly)
	)

	if gRPCOnly {
		logger.Info("starting node in query only mode; CometBFT is disabled")
		config.GRPC.Enable = true
		config.JSONRPC.EnableIndexer = false
	} else {
		logger.Info("starting node with ABCI CometBFT in-process")

		cmtApp := server.NewCometABCIWrapper(app)
		tmNode, err = node.NewNode(
			cfg,
			pvm.LoadOrGenFilePV(cfg.PrivValidatorKeyFile(), cfg.PrivValidatorStateFile()),
			nodeKey,
			proxy.NewLocalClientCreator(cmtApp),
			genDocProvider,
			cmtcfg.DefaultDBProvider,
			node.DefaultMetricsProvider(cfg.Instrumentation),
			servercmtlog.CometLoggerWrapper{Logger: svrCtx.Logger.With("server", "node")},
		)
		if err != nil {
			logger.Error("failed init node", "error", err.Error())
			return err
		}

		if err := tmNode.Start(); err != nil {
			logger.Error("failed start CometBFT server", "error", err.Error())
			return err
		}

		defer func() {
			if tmNode.IsRunning() {
				_ = tmNode.Stop()
			}
		}()
	}

	// Add the tx service to the gRPC router. We only need to register this
	// service if API or gRPC or JSONRPC is enabled, and avoid doing so in the general
	// case, because it spawns a new local CometBFT RPC client.
	if (config.API.Enable || config.GRPC.Enable || config.JSONRPC.Enable || config.JSONRPC.EnableIndexer) && tmNode != nil {
		clientCtx = clientCtx.WithClient(local.New(tmNode))

		app.RegisterTxService(clientCtx)
		app.RegisterTendermintService(clientCtx)
		app.RegisterNodeService(clientCtx, config.Config)
	}

	metrics, err := startTelemetry(config)
	if err != nil {
		return err
	}

	// Enable metrics if JSONRPC is enabled and --metrics is passed
	// Flag not added in config to avoid user enabling in config without passing in CLI
	if config.JSONRPC.Enable && svrCtx.Viper.GetBool(srvflags.JSONRPCEnableMetrics) {
		ethmetricsexp.Setup(config.JSONRPC.MetricsAddress)
	}

	var idxer cosmosevmtypes.EVMTxIndexer
	if config.JSONRPC.EnableIndexer {
		idxDB, err := OpenIndexerDB(home, server.GetAppDBBackend(svrCtx.Viper))
		if err != nil {
			logger.Error("failed to open evm indexer DB", "error", err.Error())
			return err
		}

		idxLogger := svrCtx.Logger.With("indexer", "evm")
		idxer = indexer.NewKVIndexer(idxDB, idxLogger, clientCtx)
		indexerService := NewEVMIndexerService(idxer, clientCtx.Client.(rpcclient.Client))
		indexerService.SetLogger(servercmtlog.CometLoggerWrapper{Logger: idxLogger})

		g.Go(func() error {
			return indexerService.Start()
		})
	}

	if config.API.Enable || config.JSONRPC.Enable {
		genDoc, err := genDocProvider()
		if err != nil {
			return err
		}

		clientCtx = clientCtx.
			WithHomeDir(home).
			WithChainID(genDoc.ChainID)
	}

	grpcSrv, clientCtx, err := startGrpcServer(ctx, svrCtx, clientCtx, g, config.GRPC, app)
	if err != nil {
		return err
	}
	if grpcSrv != nil {
		defer grpcSrv.GracefulStop()
	}

	startAPIServer(ctx, svrCtx, clientCtx, g, config.Config, app, grpcSrv, metrics)

<<<<<<< HEAD
	if apiSrv != nil {
		defer apiSrv.Close()
	}

	clientCtx, httpSrv, httpSrvDone, err := startJSONRPCServer(svrCtx, clientCtx, g, config, genDocProvider, idxer, app)
	if httpSrv != nil {
		defer func() {
			shutdownCtx, cancelFn := context.WithTimeout(context.Background(), 10*time.Second)
			defer cancelFn()
			if err := httpSrv.Shutdown(shutdownCtx); err != nil {
				logger.Error("HTTP server shutdown produced a warning", "error", err.Error())
			} else {
				logger.Info("HTTP server shut down, waiting 5 sec")
				select {
				case <-time.Tick(5 * time.Second):
				case <-httpSrvDone:
				}
			}
		}()
=======
	if config.JSONRPC.Enable {
		cmtEndpoint := "/websocket"
		_, err = StartJSONRPC(ctx, svrCtx, clientCtx, g, cmtEndpoint, cmtEndpoint, &config, idxer)
		if err != nil {
			return err
		}
>>>>>>> b0e52281
	}

	// At this point it is safe to block the process if we're in query only mode as
	// we do not need to start Rosetta or handle any CometBFT related processes.
	if gRPCOnly {
		// wait for signal capture and gracefully return
		// we are guaranteed to be waiting for the "ListenForQuitSignals" goroutine.
		return g.Wait()
	}

	// wait for signal capture and gracefully return
	// we are guaranteed to be waiting for the "ListenForQuitSignals" goroutine.
	return g.Wait()
}

// OpenIndexerDB opens the custom eth indexer db, using the same db backend as the main app
func OpenIndexerDB(rootDir string, backendType dbm.BackendType) (dbm.DB, error) {
	dataDir := filepath.Join(rootDir, "data")
	return dbm.NewDB("evmindexer", backendType, dataDir)
}

// openTraceWriter opens a trace writer if a trace store file is specified.
// Parameters:
// - traceWriterFile: The path to the trace store file. If this is an empty string, no file will be opened.
func openTraceWriter(traceWriterFile string) (w io.Writer, err error) {
	if traceWriterFile == "" {
		return
	}

	filePath := filepath.Clean(traceWriterFile)
	return os.OpenFile(
		filePath,
		os.O_WRONLY|os.O_APPEND|os.O_CREATE,
		0o600,
	)
}

func startTelemetry(cfg cosmosevmserverconfig.Config) (*telemetry.Metrics, error) {
	if !cfg.Telemetry.Enabled {
		return nil, nil
	}
	return telemetry.New(cfg.Telemetry)
}

// wrapCPUProfile runs callback in a goroutine, then wait for quit signals.
func wrapCPUProfile(ctx *server.Context, callback func() error) error {
	if cpuProfile := ctx.Viper.GetString(srvflags.CPUProfile); cpuProfile != "" {
		fp, err := ethdebug.ExpandHome(cpuProfile)
		if err != nil {
			ctx.Logger.Debug("failed to get filepath for the CPU profile file", "error", err.Error())
			return err
		}
		f, err := os.Create(fp)
		if err != nil {
			return err
		}

		ctx.Logger.Info("starting CPU profiler", "profile", cpuProfile)
		if err := pprof.StartCPUProfile(f); err != nil {
			return err
		}

		defer func() {
			ctx.Logger.Info("stopping CPU profiler", "profile", cpuProfile)
			pprof.StopCPUProfile()
			if err := f.Close(); err != nil {
				ctx.Logger.Info("failed to close cpu-profile file", "profile", cpuProfile, "err", err.Error())
			}
		}()
	}

	return callback()
}

func getCtx(svrCtx *server.Context, block bool) (*errgroup.Group, context.Context) {
	ctx, cancelFn := context.WithCancel(context.Background())
	g, ctx := errgroup.WithContext(ctx)
	// listen for quit signals so the calling parent process can gracefully exit
	server.ListenForQuitSignals(g, block, cancelFn, svrCtx.Logger)
	return g, ctx
}

// startGrpcServer starts a gRPC server based on the provided configuration.
func startGrpcServer(
	ctx context.Context,
	svrCtx *server.Context,
	clientCtx client.Context,
	g *errgroup.Group,
	config serverconfig.GRPCConfig,
	app types.Application,
) (*grpc.Server, client.Context, error) {
	if !config.Enable {
		// return grpcServer as nil if gRPC is disabled
		return nil, clientCtx, nil
	}
	_, _, err := net.SplitHostPort(config.Address)
	if err != nil {
		return nil, clientCtx, errorsmod.Wrapf(err, "invalid grpc address %s", config.Address)
	}

	maxSendMsgSize := config.MaxSendMsgSize
	if maxSendMsgSize == 0 {
		maxSendMsgSize = serverconfig.DefaultGRPCMaxSendMsgSize
	}

	maxRecvMsgSize := config.MaxRecvMsgSize
	if maxRecvMsgSize == 0 {
		maxRecvMsgSize = serverconfig.DefaultGRPCMaxRecvMsgSize
	}

	// if gRPC is enabled, configure gRPC client for gRPC gateway and json-rpc
	grpcClient, err := grpc.NewClient(
		config.Address,
		grpc.WithTransportCredentials(insecure.NewCredentials()),
		grpc.WithDefaultCallOptions(
			grpc.ForceCodec(codec.NewProtoCodec(clientCtx.InterfaceRegistry).GRPCCodec()),
			grpc.MaxCallRecvMsgSize(maxRecvMsgSize),
			grpc.MaxCallSendMsgSize(maxSendMsgSize),
		),
	)
	if err != nil {
		return nil, clientCtx, err
	}
	// Set `GRPCClient` to `clientCtx` to enjoy concurrent grpc query.
	// only use it if gRPC server is enabled.
	clientCtx = clientCtx.WithGRPCClient(grpcClient)
	svrCtx.Logger.Debug("gRPC client assigned to client context", "address", config.Address)

	grpcSrv, err := servergrpc.NewGRPCServer(clientCtx, app, config)
	if err != nil {
		return nil, clientCtx, err
	}

	// Start the gRPC server in a goroutine. Note, the provided ctx will ensure
	// that the server is gracefully shut down.
	g.Go(func() error {
		return servergrpc.StartGRPCServer(ctx, svrCtx.Logger.With("module", "grpc-server"), config, grpcSrv)
	})
	return grpcSrv, clientCtx, nil
}

// startAPIServer starts an API server based on the provided configuration and application context.
// Parameters:
// - ctx: The context used for managing the server's lifecycle, allowing for graceful shutdown.
// - svrCtx: The server context containing configuration, logger, and other stateful components.
// - clientCtx: The client context, which provides necessary information for API operations.
// - g: An errgroup.Group for managing goroutines and handling errors concurrently.
// - svrCfg: The server configuration that specifies whether the API server is enabled and other settings.
// - app: The application instance that registers API routes.
// - grpcSrv: A pointer to the gRPC server, which may be used by the API server.
// - metrics: A telemetry metrics instance for monitoring API server performance.
func startAPIServer(
	ctx context.Context,
	svrCtx *server.Context,
	clientCtx client.Context,
	g *errgroup.Group,
	svrCfg serverconfig.Config,
	app types.Application,
	grpcSrv *grpc.Server,
	metrics *telemetry.Metrics,
) {
	if !svrCfg.API.Enable {
		return
	}

	apiSrv := api.New(clientCtx, svrCtx.Logger.With("server", "api"), grpcSrv)
	app.RegisterAPIRoutes(apiSrv, svrCfg.API)

	if svrCfg.Telemetry.Enabled {
		apiSrv.SetTelemetry(metrics)
	}

	g.Go(func() error {
		return apiSrv.Start(ctx, svrCfg)
	})
<<<<<<< HEAD
	return apiSrv
}

// startJSONRPCServer starts a JSON-RPC server based on the provided configuration.
// Parameters:
// - svrCtx: The server context containing configuration, logger, and stateful components.
// - clientCtx: The client context, which may be updated with additional chain information.
// - g: An errgroup.Group to manage concurrent goroutines and error handling.
// - config: The server configuration that specifies whether the JSON-RPC server is enabled and other settings.
// - genDocProvider: A function that provides the Genesis document, used to retrieve the chain ID.
// - cmtRPCAddr: The address of the CometBFT RPC server for WebSocket connections.
// - idxer: The EVM transaction indexer for indexing transactions.
func startJSONRPCServer(
	svrCtx *server.Context,
	clientCtx client.Context,
	g *errgroup.Group,
	config cosmosevmserverconfig.Config,
	genDocProvider node.GenesisDocProvider,
	idxer cosmosevmtypes.EVMTxIndexer,
	app types.Application,
) (ctx client.Context, httpSrv *http.Server, httpSrvDone chan struct{}, err error) {
	ctx = clientCtx
	if !config.JSONRPC.Enable {
		return
	}

	txApp, ok := app.(AppWithPendingTxStream)
	if !ok {
		return ctx, httpSrv, httpSrvDone, fmt.Errorf("json-rpc server requires AppWithPendingTxStream")
	}

	genDoc, err := genDocProvider()
	if err != nil {
		return ctx, httpSrv, httpSrvDone, err
	}

	ctx = clientCtx.WithChainID(genDoc.ChainID)
	g.Go(func() error {
		httpSrv, httpSrvDone, err = StartJSONRPC(svrCtx, clientCtx, &config, idxer, txApp)
		return err
	})
	return
=======
>>>>>>> b0e52281
}

// GenDocProvider returns a function which returns the genesis doc from the genesis file.
func GenDocProvider(cfg *cmtcfg.Config) func() (*cmttypes.GenesisDoc, error) {
	return func() (*cmttypes.GenesisDoc, error) {
		appGenesis, err := genutiltypes.AppGenesisFromFile(cfg.GenesisFile())
		if err != nil {
			return nil, err
		}

		return appGenesis.ToGenesisDoc()
	}
}<|MERGE_RESOLUTION|>--- conflicted
+++ resolved
@@ -474,34 +474,15 @@
 
 	startAPIServer(ctx, svrCtx, clientCtx, g, config.Config, app, grpcSrv, metrics)
 
-<<<<<<< HEAD
-	if apiSrv != nil {
-		defer apiSrv.Close()
-	}
-
-	clientCtx, httpSrv, httpSrvDone, err := startJSONRPCServer(svrCtx, clientCtx, g, config, genDocProvider, idxer, app)
-	if httpSrv != nil {
-		defer func() {
-			shutdownCtx, cancelFn := context.WithTimeout(context.Background(), 10*time.Second)
-			defer cancelFn()
-			if err := httpSrv.Shutdown(shutdownCtx); err != nil {
-				logger.Error("HTTP server shutdown produced a warning", "error", err.Error())
-			} else {
-				logger.Info("HTTP server shut down, waiting 5 sec")
-				select {
-				case <-time.Tick(5 * time.Second):
-				case <-httpSrvDone:
-				}
-			}
-		}()
-=======
 	if config.JSONRPC.Enable {
-		cmtEndpoint := "/websocket"
-		_, err = StartJSONRPC(ctx, svrCtx, clientCtx, g, cmtEndpoint, cmtEndpoint, &config, idxer)
-		if err != nil {
-			return err
-		}
->>>>>>> b0e52281
+		txApp, ok := app.(AppWithPendingTxStream)
+		if !ok {
+			return fmt.Errorf("json-rpc server requires AppWithPendingTxStream")
+		}
+		_, err = StartJSONRPC(ctx, svrCtx, clientCtx, g, &config, idxer, txApp)
+		if err != nil {
+			return err
+		}
 	}
 
 	// At this point it is safe to block the process if we're in query only mode as
@@ -677,51 +658,6 @@
 	g.Go(func() error {
 		return apiSrv.Start(ctx, svrCfg)
 	})
-<<<<<<< HEAD
-	return apiSrv
-}
-
-// startJSONRPCServer starts a JSON-RPC server based on the provided configuration.
-// Parameters:
-// - svrCtx: The server context containing configuration, logger, and stateful components.
-// - clientCtx: The client context, which may be updated with additional chain information.
-// - g: An errgroup.Group to manage concurrent goroutines and error handling.
-// - config: The server configuration that specifies whether the JSON-RPC server is enabled and other settings.
-// - genDocProvider: A function that provides the Genesis document, used to retrieve the chain ID.
-// - cmtRPCAddr: The address of the CometBFT RPC server for WebSocket connections.
-// - idxer: The EVM transaction indexer for indexing transactions.
-func startJSONRPCServer(
-	svrCtx *server.Context,
-	clientCtx client.Context,
-	g *errgroup.Group,
-	config cosmosevmserverconfig.Config,
-	genDocProvider node.GenesisDocProvider,
-	idxer cosmosevmtypes.EVMTxIndexer,
-	app types.Application,
-) (ctx client.Context, httpSrv *http.Server, httpSrvDone chan struct{}, err error) {
-	ctx = clientCtx
-	if !config.JSONRPC.Enable {
-		return
-	}
-
-	txApp, ok := app.(AppWithPendingTxStream)
-	if !ok {
-		return ctx, httpSrv, httpSrvDone, fmt.Errorf("json-rpc server requires AppWithPendingTxStream")
-	}
-
-	genDoc, err := genDocProvider()
-	if err != nil {
-		return ctx, httpSrv, httpSrvDone, err
-	}
-
-	ctx = clientCtx.WithChainID(genDoc.ChainID)
-	g.Go(func() error {
-		httpSrv, httpSrvDone, err = StartJSONRPC(svrCtx, clientCtx, &config, idxer, txApp)
-		return err
-	})
-	return
-=======
->>>>>>> b0e52281
 }
 
 // GenDocProvider returns a function which returns the genesis doc from the genesis file.
