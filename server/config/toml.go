package config

// DefaultEVMConfigTemplate defines the configuration template for the EVM RPC configuration.
const DefaultEVMConfigTemplate = `
###############################################################################
###                             EVM Configuration                           ###
###############################################################################

[evm]

# Tracer defines the 'vm.Tracer' type that the EVM will use when the node is run in
# debug mode. To enable tracing use the '--evm.tracer' flag when starting your node.
# Valid types are: json|struct|access_list|markdown
tracer = "{{ .EVM.Tracer }}"

# MaxTxGasWanted defines the gas wanted for each eth tx returned in ante handler in check tx mode.
max-tx-gas-wanted = {{ .EVM.MaxTxGasWanted }}

# EnablePreimageRecording enables tracking of SHA3 preimages in the VM
cache-preimage = {{ .EVM.EnablePreimageRecording }}

# EVMChainID is the EIP-155 compatible replay protection chain ID. This is separate from the Cosmos chain ID.
evm-chain-id = {{ .EVM.EVMChainID }}

###############################################################################
###                           JSON RPC Configuration                        ###
###############################################################################

[json-rpc]

# Enable defines if the JSONRPC server should be enabled.
enable = {{ .JSONRPC.Enable }}

# Address defines the EVM RPC HTTP server address to bind to.
address = "{{ .JSONRPC.Address }}"

# Address defines the EVM WebSocket server address to bind to.
ws-address = "{{ .JSONRPC.WsAddress }}"

# WSOrigins defines the allowed origins for WebSocket connections.
# Example: ["localhost", "127.0.0.1", "myapp.example.com"]
ws-origins = [{{range $index, $elmt := .JSONRPC.WSOrigins}}{{if $index}}, {{end}}"{{$elmt}}"{{end}}]

# API defines a list of JSON-RPC namespaces that should be enabled
# Example: "eth,txpool,personal,net,debug,web3"
api = "{{range $index, $elmt := .JSONRPC.API}}{{if $index}},{{$elmt}}{{else}}{{$elmt}}{{end}}{{end}}"

# GasCap sets a cap on gas that can be used in eth_call/estimateGas (0=infinite). Default: 25,000,000.
gas-cap = {{ .JSONRPC.GasCap }}

# Allow insecure account unlocking when account-related RPCs are exposed by http
allow-insecure-unlock = {{ .JSONRPC.AllowInsecureUnlock }}

# EVMTimeout is the global timeout for eth_call. Default: 5s.
evm-timeout = "{{ .JSONRPC.EVMTimeout }}"

# TxFeeCap is the global tx-fee cap for send transaction. Default: 1eth.
txfee-cap = {{ .JSONRPC.TxFeeCap }}

# FilterCap sets the global cap for total number of filters that can be created
filter-cap = {{ .JSONRPC.FilterCap }}

# FeeHistoryCap sets the global cap for total number of blocks that can be fetched
feehistory-cap = {{ .JSONRPC.FeeHistoryCap }}

# LogsCap defines the max number of results can be returned from single 'eth_getLogs' query.
logs-cap = {{ .JSONRPC.LogsCap }}

# BlockRangeCap defines the max block range allowed for 'eth_getLogs' query.
block-range-cap = {{ .JSONRPC.BlockRangeCap }}

# HTTPTimeout is the read/write timeout of http json-rpc server.
http-timeout = "{{ .JSONRPC.HTTPTimeout }}"

# HTTPIdleTimeout is the idle timeout of http json-rpc server.
http-idle-timeout = "{{ .JSONRPC.HTTPIdleTimeout }}"

# AllowUnprotectedTxs restricts unprotected (non EIP155 signed) transactions to be submitted via
# the node's RPC when the global parameter is disabled.
allow-unprotected-txs = {{ .JSONRPC.AllowUnprotectedTxs }}

# MaxOpenConnections sets the maximum number of simultaneous connections
# for the server listener.
max-open-connections = {{ .JSONRPC.MaxOpenConnections }}

# EnableIndexer enables the custom transaction indexer for the EVM (ethereum transactions).
enable-indexer = {{ .JSONRPC.EnableIndexer }}

# MetricsAddress defines the EVM Metrics server address to bind to. Pass --metrics in CLI to enable
# Prometheus metrics path: /debug/metrics/prometheus
metrics-address = "{{ .JSONRPC.MetricsAddress }}"

# Upgrade height for fix of revert gas refund logic when transaction reverted.
fix-revert-gas-refund-height = {{ .JSONRPC.FixRevertGasRefundHeight }}

<<<<<<< HEAD
# Maximum number of requests in a batch.
batch-request-limit = {{ .JSONRPC.BatchRequestLimit }}

# Maximum number of bytes returned from a batched call.
batch-response-max-size = {{ .JSONRPC.BatchResponseMaxSize }}
=======
# Enabled profiling in the debug namespace
enable-profiling = {{ .JSONRPC.EnableProfiling }}
>>>>>>> 82cf029c

###############################################################################
###                             TLS Configuration                           ###
###############################################################################

[tls]

# Certificate path defines the cert.pem file path for the TLS configuration.
certificate-path = "{{ .TLS.CertificatePath }}"

# Key path defines the key.pem file path for the TLS configuration.
key-path = "{{ .TLS.KeyPath }}"
`<|MERGE_RESOLUTION|>--- conflicted
+++ resolved
@@ -93,16 +93,14 @@
 # Upgrade height for fix of revert gas refund logic when transaction reverted.
 fix-revert-gas-refund-height = {{ .JSONRPC.FixRevertGasRefundHeight }}
 
-<<<<<<< HEAD
 # Maximum number of requests in a batch.
 batch-request-limit = {{ .JSONRPC.BatchRequestLimit }}
 
 # Maximum number of bytes returned from a batched call.
 batch-response-max-size = {{ .JSONRPC.BatchResponseMaxSize }}
-=======
+
 # Enabled profiling in the debug namespace
 enable-profiling = {{ .JSONRPC.EnableProfiling }}
->>>>>>> 82cf029c
 
 ###############################################################################
 ###                             TLS Configuration                           ###
